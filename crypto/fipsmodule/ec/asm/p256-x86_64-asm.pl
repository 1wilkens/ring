--- conflicted
+++ resolved
@@ -195,14 +195,8 @@
 GFp_nistz256_mul_mont:
 ___
 $code.=<<___	if ($addx);
-<<<<<<< HEAD
 	mov	\$0x80100, %ecx
 	and	GFp_ia32cap_P+8(%rip), %ecx
-=======
-	leaq	OPENSSL_ia32cap_P(%rip), %rcx
-	mov	8(%rcx), %rcx
-	and	\$0x80100, %ecx
->>>>>>> 78f5e757
 ___
 $code.=<<___;
 .Lmul_mont:
@@ -482,14 +476,8 @@
 GFp_nistz256_sqr_mont:
 ___
 $code.=<<___	if ($addx);
-<<<<<<< HEAD
 	mov	\$0x80100, %ecx
 	and	GFp_ia32cap_P+8(%rip), %ecx
-=======
-	leaq	OPENSSL_ia32cap_P(%rip), %rcx
-	mov	8(%rcx), %rcx
-	and	\$0x80100, %ecx
->>>>>>> 78f5e757
 ___
 $code.=<<___;
 	push	%rbp
@@ -1012,12 +1000,7 @@
 GFp_nistz256_select_w5:
 ___
 $code.=<<___	if ($avx>1);
-<<<<<<< HEAD
 	mov	GFp_ia32cap_P+8(%rip), %eax
-=======
-	leaq	OPENSSL_ia32cap_P(%rip), %rax
-	mov	8(%rax), %rax
->>>>>>> 78f5e757
 	test	\$`1<<5`, %eax
 	jnz	.Lavx2_select_w5
 ___
@@ -1114,12 +1097,7 @@
 GFp_nistz256_select_w7:
 ___
 $code.=<<___	if ($avx>1);
-<<<<<<< HEAD
 	mov	GFp_ia32cap_P+8(%rip), %eax
-=======
-	leaq	OPENSSL_ia32cap_P(%rip), %rax
-	mov	8(%rax), %rax
->>>>>>> 78f5e757
 	test	\$`1<<5`, %eax
 	jnz	.Lavx2_select_w7
 ___
@@ -1622,14 +1600,8 @@
 GFp_nistz256_point_double:
 ___
 $code.=<<___	if ($addx);
-<<<<<<< HEAD
 	mov	\$0x80100, %ecx
 	and	GFp_ia32cap_P+8(%rip), %ecx
-=======
-	leaq	OPENSSL_ia32cap_P(%rip), %rcx
-	mov	8(%rcx), %rcx
-	and	\$0x80100, %ecx
->>>>>>> 78f5e757
 	cmp	\$0x80100, %ecx
 	je	.Lpoint_doublex
 ___
@@ -1858,14 +1830,8 @@
 GFp_nistz256_point_add:
 ___
 $code.=<<___	if ($addx);
-<<<<<<< HEAD
 	mov	\$0x80100, %ecx
 	and	GFp_ia32cap_P+8(%rip), %ecx
-=======
-	leaq	OPENSSL_ia32cap_P(%rip), %rcx
-	mov	8(%rcx), %rcx
-	and	\$0x80100, %ecx
->>>>>>> 78f5e757
 	cmp	\$0x80100, %ecx
 	je	.Lpoint_addx
 ___
@@ -2231,14 +2197,8 @@
 GFp_nistz256_point_add_affine:
 ___
 $code.=<<___	if ($addx);
-<<<<<<< HEAD
 	mov	\$0x80100, %ecx
 	and	GFp_ia32cap_P+8(%rip), %ecx
-=======
-	leaq	OPENSSL_ia32cap_P(%rip), %rcx
-	mov	8(%rcx), %rcx
-	and	\$0x80100, %ecx
->>>>>>> 78f5e757
 	cmp	\$0x80100, %ecx
 	je	.Lpoint_add_affinex
 ___
