--- conflicted
+++ resolved
@@ -72,16 +72,13 @@
 #define __STDC_FORMAT_MACROS
 #endif
 
-<<<<<<< HEAD
 // rustc always links with the non-debug runtime, but when _DEBUG is defined
 // MSVC's C++ standard library expects to be linked to the debug runtime.
 #if defined(_DEBUG)
 #undef _DEBUG
 #endif
 
-=======
 #include <assert.h>
->>>>>>> 8b66feff
 #include <errno.h>
 #include <limits.h>
 #include <stdio.h>
@@ -111,8 +108,6 @@
 static const int num0 = 100; // number of tests
 static const int num2 = 5;   // number of tests for slow functions
 
-<<<<<<< HEAD
-static bool test_div(RAND *rng, BN_CTX *ctx);
 static int rand_neg(void);
 
 static bool test_mont(RAND *rng, BN_CTX *ctx);
@@ -128,72 +123,9 @@
 static bool test_hex2bn();
 static bool test_asc2bn();
 static bool test_rand(RAND *rng);
-static bool TestNegativeZero();
-static bool RunTest(FileTest *t, void *);
-=======
-static int rand_neg();
-
-static bool test_mont(FILE *fp, BN_CTX *ctx);
-static bool test_mod_mul(FILE *fp, BN_CTX *ctx);
-static bool test_mod_exp(FILE *fp, BN_CTX *ctx);
-static bool test_mod_exp_mont_consttime(FILE *fp, BN_CTX *ctx);
-static bool test_exp(FILE *fp, BN_CTX *ctx);
-static bool test_mod_sqrt(FILE *fp, BN_CTX *ctx);
-static bool test_exp_mod_zero(void);
-static bool test_small_prime(FILE *fp, BN_CTX *ctx);
-static bool test_mod_exp_mont5(FILE *fp, BN_CTX *ctx);
-static bool test_sqrt(FILE *fp, BN_CTX *ctx);
-static bool test_bn2bin_padded(BN_CTX *ctx);
-static bool test_dec2bn(BN_CTX *ctx);
-static bool test_hex2bn(BN_CTX *ctx);
-static bool test_asc2bn(BN_CTX *ctx);
-static bool test_mpi();
-static bool test_rand();
-static bool test_asn1();
 static bool TestNegativeZero(BN_CTX *ctx);
 static bool TestDivideZero(BN_CTX *ctx);
 static bool RunTest(FileTest *t, void *arg);
-
-// A wrapper around puts that takes its arguments in the same order as our *_fp
-// functions.
-static void puts_fp(FILE *out, const char *m) {
-  if (out != nullptr) {
-    fputs(m, out);
-  }
-}
-
-static void flush_fp(FILE *out) {
-  if (out != nullptr) {
-    fflush(out);
-  }
-}
-
-static void message(FILE *out, const char *m) {
-  puts_fp(out, "print \"test ");
-  puts_fp(out, m);
-  puts_fp(out, "\\n\"\n");
-}
-
-int main(int argc, char *argv[]) {
-  CRYPTO_library_init();
-
-  ScopedFILE bc_file;
-  const char *name = argv[0];
-  argc--;
-  argv++;
-  if (argc > 0 && strcmp(argv[0], "-bc") == 0) {
-    if (argc < 2) {
-      fprintf(stderr, "Missing parameter to -bc\n");
-      return 1;
-    }
-    bc_file.reset(fopen(argv[1], "w+"));
-    if (!bc_file) {
-      fprintf(stderr, "Failed to open %s: %s\n", argv[1], strerror(errno));
-    }
-    argc -= 2;
-    argv += 2;
-  }
->>>>>>> 8b66feff
 
 static const uint8_t kSample[] =
     "\xC6\x4F\x43\x04\x2A\xEA\xCA\x6E\x58\x36\x80\x5B\xE8\xC9"
@@ -205,15 +137,12 @@
     return 1;
   }
 
-<<<<<<< HEAD
   ScopedBIGNUM sample(BN_bin2bn(kSample, sizeof(kSample) - 1, NULL));
   if (!sample) {
     return 1;
   }
 
-  if (!test_div(rng, ctx.get()) ||
-      !test_mod(rng, ctx.get()) ||
-      !test_mod_mul(rng, ctx.get()) ||
+  if (!test_mod_mul(rng, ctx.get()) ||
       !test_mont(rng, ctx.get()) ||
       !test_mod_exp_mont(rng, ctx.get()) ||
       !test_mod_exp_mont_consttime(rng, ctx.get()) ||
@@ -225,74 +154,8 @@
       !test_hex2bn() ||
       !test_asc2bn() ||
       !test_rand(rng) ||
-      !TestNegativeZero()) {
-=======
-  puts_fp(bc_file.get(), "/* This script, when run through the UNIX bc utility, "
-                         "should produce a sequence of zeros. */\n");
-  puts_fp(bc_file.get(), "/* tr a-f A-F < bn_test.out | sed s/BAsE/base/ | bc "
-                         "| grep -v 0 */\n");
-  puts_fp(bc_file.get(), "obase=16\nibase=16\n");
-
-  message(bc_file.get(), "BN_mod_mul");
-  if (!test_mod_mul(bc_file.get(), ctx.get())) {
-    return 1;
-  }
-  flush_fp(bc_file.get());
-
-  message(bc_file.get(), "BN_mont");
-  if (!test_mont(bc_file.get(), ctx.get())) {
-    return 1;
-  }
-  flush_fp(bc_file.get());
-
-  message(bc_file.get(), "BN_mod_exp");
-  if (!test_mod_exp(bc_file.get(), ctx.get())) {
-    return 1;
-  }
-  flush_fp(bc_file.get());
-
-  message(bc_file.get(), "BN_mod_exp_mont_consttime");
-  if (!test_mod_exp_mont_consttime(bc_file.get(), ctx.get()) ||
-      !test_mod_exp_mont5(bc_file.get(), ctx.get())) {
-    return 1;
-  }
-  flush_fp(bc_file.get());
-
-  message(bc_file.get(), "BN_exp");
-  if (!test_exp(bc_file.get(), ctx.get()) ||
-      !test_exp_mod_zero()) {
-    return 1;
-  }
-  flush_fp(bc_file.get());
-
-  message(bc_file.get(), "BN_mod_sqrt");
-  if (!test_mod_sqrt(bc_file.get(), ctx.get())) {
-    return 1;
-  }
-  flush_fp(bc_file.get());
-
-  message(bc_file.get(), "Small prime generation");
-  if (!test_small_prime(bc_file.get(), ctx.get())) {
-    return 1;
-  }
-  flush_fp(bc_file.get());
-
-  message(bc_file.get(), "BN_sqrt");
-  if (!test_sqrt(bc_file.get(), ctx.get())) {
-    return 1;
-  }
-  flush_fp(bc_file.get());
-
-  if (!test_bn2bin_padded(ctx.get()) ||
-      !test_dec2bn(ctx.get()) ||
-      !test_hex2bn(ctx.get()) ||
-      !test_asc2bn(ctx.get()) ||
-      !test_mpi() ||
-      !test_rand() ||
-      !test_asn1() ||
       !TestNegativeZero(ctx.get()) ||
       !TestDivideZero(ctx.get())) {
->>>>>>> 8b66feff
     return 1;
   }
 
@@ -533,34 +396,6 @@
     return false;
   }
 
-  // Test with |BN_mod_word| and |BN_div_word| if the divisor is small enough.
-  BN_ULONG b_word = BN_get_word(b.get());
-  if (!BN_is_negative(b.get()) && b_word != (BN_ULONG)-1) {
-    BN_ULONG remainder_word = BN_get_word(remainder.get());
-    assert(remainder_word != (BN_ULONG)-1);
-    if (!BN_copy(ret.get(), a.get())) {
-      return false;
-    }
-    BN_ULONG ret_word = BN_div_word(ret.get(), b_word);
-    if (ret_word != remainder_word) {
-      t->PrintLine("Got A %% B (word) = " BN_HEX_FMT1 ", wanted " BN_HEX_FMT1
-                   "\n",
-                   ret_word, remainder_word);
-      return false;
-    }
-    if (!ExpectBIGNUMsEqual(t, "A / B (word)", quotient.get(), ret.get())) {
-      return false;
-    }
-
-    ret_word = BN_mod_word(a.get(), b_word);
-    if (ret_word != remainder_word) {
-      t->PrintLine("Got A %% B (word) = " BN_HEX_FMT1 ", wanted " BN_HEX_FMT1
-                   "\n",
-                   ret_word, remainder_word);
-      return false;
-    }
-  }
-
   return true;
 }
 
@@ -591,85 +426,6 @@
   return false;
 }
 
-<<<<<<< HEAD
-static bool test_div(RAND *rng, BN_CTX *ctx) {
-  ScopedBIGNUM a(BN_new());
-  ScopedBIGNUM b(BN_new());
-  ScopedBIGNUM c(BN_new());
-  ScopedBIGNUM d(BN_new());
-  ScopedBIGNUM e(BN_new());
-  if (!a || !b || !c || !d || !e) {
-    return false;
-  }
-
-  if (!BN_one(a.get())) {
-    return false;
-  }
-  BN_zero(b.get());
-  if (BN_div(d.get(), c.get(), a.get(), b.get(), ctx)) {
-    fprintf(stderr, "Division by zero succeeded!\n");
-    return false;
-  }
-  ERR_clear_error();
-
-  for (int i = 0; i < num0 + num1; i++) {
-    if (i < num1) {
-      if (!BN_rand(a.get(), 400, 0, 0, rng) ||
-          !BN_copy(b.get(), a.get()) ||
-          !BN_lshift(a.get(), a.get(), i) ||
-          !BN_add_word(a.get(), i)) {
-        return false;
-      }
-    } else if (!BN_rand(b.get(), 50 + 3 * (i - num1), 0, 0, rng)) {
-      return false;
-    }
-    a->neg = rand_neg();
-    b->neg = rand_neg();
-    if (!BN_div(d.get(), c.get(), a.get(), b.get(), ctx)) {
-      return false;
-    }
-    if (!BN_mul(e.get(), d.get(), b.get(), ctx) ||
-        !BN_add(d.get(), e.get(), c.get()) ||
-        !BN_sub(d.get(), d.get(), a.get())) {
-      return false;
-    }
-    if (!BN_is_zero(d.get())) {
-      fprintf(stderr, "Division test failed!\n");
-      return false;
-    }
-  }
-
-  // Test that BN_div never gives negative zero in the quotient.
-  if (!BN_set_word(a.get(), 1) ||
-      !BN_set_word(b.get(), 2)) {
-    return false;
-  }
-  BN_set_negative(a.get(), 1);
-  if (!BN_div(d.get(), c.get(), a.get(), b.get(), ctx)) {
-    return false;
-  }
-  if (!BN_is_zero(d.get()) || BN_is_negative(d.get())) {
-    fprintf(stderr, "Division test failed!\n");
-    return false;
-  }
-
-  // Test that BN_div never gives negative zero in the remainder.
-  if (!BN_set_word(b.get(), 1)) {
-    return false;
-  }
-  if (!BN_div(d.get(), c.get(), a.get(), b.get(), ctx)) {
-    return false;
-  }
-  if (!BN_is_zero(c.get()) || BN_is_negative(c.get())) {
-    fprintf(stderr, "Division test failed!\n");
-    return false;
-  }
-
-  return true;
-}
-
-=======
->>>>>>> 8b66feff
 static int rand_neg() {
   static unsigned int neg = 0;
   static const int sign[8] = {0, 0, 0, 1, 1, 0, 1, 1};
@@ -677,11 +433,7 @@
   return sign[(neg++) % 8];
 }
 
-<<<<<<< HEAD
 static bool test_mont(RAND *rng, BN_CTX *ctx) {
-=======
-static bool test_mont(FILE *fp, BN_CTX *ctx) {
->>>>>>> 8b66feff
   ScopedBIGNUM a(BN_new());
   ScopedBIGNUM b(BN_new());
   ScopedBIGNUM c(BN_new());
@@ -744,43 +496,7 @@
   return true;
 }
 
-<<<<<<< HEAD
-static bool test_mod(RAND *rng, BN_CTX *ctx) {
-  ScopedBIGNUM a(BN_new());
-  ScopedBIGNUM b(BN_new());
-  ScopedBIGNUM c(BN_new());
-  ScopedBIGNUM d(BN_new());
-  ScopedBIGNUM e(BN_new());
-  if (!a || !b || !c || !d || !e ||
-      !BN_rand(a.get(), 1024, 0, 0, rng)) {
-    return false;
-  }
-
-  for (int i = 0; i < num0; i++) {
-    if (!BN_rand(b.get(), 450 + i * 10, 0, 0, rng)) {
-      return false;
-    }
-    a->neg = rand_neg();
-    b->neg = rand_neg();
-    if (!BN_mod(c.get(), a.get(), b.get(), ctx)) {
-      return false;
-    }
-    if (!BN_div(d.get(), e.get(), a.get(), b.get(), ctx) ||
-        !BN_sub(e.get(), e.get(), c.get())) {
-      return false;
-    }
-    if (!BN_is_zero(e.get())) {
-      fprintf(stderr, "Modulo test failed!\n");
-      return false;
-    }
-  }
-  return true;
-}
-
 static bool test_mod_mul(RAND *rng, BN_CTX *ctx) {
-=======
-static bool test_mod_mul(FILE *fp, BN_CTX *ctx) {
->>>>>>> 8b66feff
   ScopedBIGNUM a(BN_new());
   ScopedBIGNUM b(BN_new());
   ScopedBIGNUM c(BN_new());
@@ -1326,180 +1042,7 @@
   return true;
 }
 
-<<<<<<< HEAD
-static bool TestNegativeZero() {
-  ScopedBN_CTX ctx(BN_CTX_new());
-=======
-struct ASN1Test {
-  const char *value_ascii;
-  const char *der;
-  size_t der_len;
-};
-
-static const ASN1Test kASN1Tests[] = {
-    {"0", "\x02\x01\x00", 3},
-    {"1", "\x02\x01\x01", 3},
-    {"127", "\x02\x01\x7f", 3},
-    {"128", "\x02\x02\x00\x80", 4},
-    {"0xdeadbeef", "\x02\x05\x00\xde\xad\xbe\xef", 7},
-    {"0x0102030405060708",
-     "\x02\x08\x01\x02\x03\x04\x05\x06\x07\x08", 10},
-    {"0xffffffffffffffff",
-      "\x02\x09\x00\xff\xff\xff\xff\xff\xff\xff\xff", 11},
-};
-
-struct ASN1InvalidTest {
-  const char *der;
-  size_t der_len;
-};
-
-static const ASN1InvalidTest kASN1InvalidTests[] = {
-    // Bad tag.
-    {"\x03\x01\x00", 3},
-    // Empty contents.
-    {"\x02\x00", 2},
-};
-
-// kASN1BuggyTests contains incorrect encodings and the corresponding, expected
-// results of |BN_parse_asn1_unsigned_buggy| given that input.
-static const ASN1Test kASN1BuggyTests[] = {
-    // Negative numbers.
-    {"128", "\x02\x01\x80", 3},
-    {"255", "\x02\x01\xff", 3},
-    // Unnecessary leading zeros.
-    {"1", "\x02\x02\x00\x01", 4},
-};
-
-static bool test_asn1() {
-  for (const ASN1Test &test : kASN1Tests) {
-    ScopedBIGNUM bn = ASCIIToBIGNUM(test.value_ascii);
-    if (!bn) {
-      return false;
-    }
-
-    // Test that the input is correctly parsed.
-    ScopedBIGNUM bn2(BN_new());
-    if (!bn2) {
-      return false;
-    }
-    CBS cbs;
-    CBS_init(&cbs, reinterpret_cast<const uint8_t*>(test.der), test.der_len);
-    if (!BN_parse_asn1_unsigned(&cbs, bn2.get()) || CBS_len(&cbs) != 0) {
-      fprintf(stderr, "Parsing ASN.1 INTEGER failed.\n");
-      return false;
-    }
-    if (BN_cmp(bn.get(), bn2.get()) != 0) {
-      fprintf(stderr, "Bad parse.\n");
-      return false;
-    }
-
-    // Test the value serializes correctly.
-    CBB cbb;
-    uint8_t *der;
-    size_t der_len;
-    CBB_zero(&cbb);
-    if (!CBB_init(&cbb, 0) ||
-        !BN_marshal_asn1(&cbb, bn.get()) ||
-        !CBB_finish(&cbb, &der, &der_len)) {
-      CBB_cleanup(&cbb);
-      return false;
-    }
-    ScopedOpenSSLBytes delete_der(der);
-    if (der_len != test.der_len ||
-        memcmp(der, reinterpret_cast<const uint8_t*>(test.der), der_len) != 0) {
-      fprintf(stderr, "Bad serialization.\n");
-      return false;
-    }
-
-    // |BN_parse_asn1_unsigned_buggy| parses all valid input.
-    CBS_init(&cbs, reinterpret_cast<const uint8_t*>(test.der), test.der_len);
-    if (!BN_parse_asn1_unsigned_buggy(&cbs, bn2.get()) || CBS_len(&cbs) != 0) {
-      fprintf(stderr, "Parsing ASN.1 INTEGER failed.\n");
-      return false;
-    }
-    if (BN_cmp(bn.get(), bn2.get()) != 0) {
-      fprintf(stderr, "Bad parse.\n");
-      return false;
-    }
-  }
-
-  for (const ASN1InvalidTest &test : kASN1InvalidTests) {
-    ScopedBIGNUM bn(BN_new());
-    if (!bn) {
-      return false;
-    }
-    CBS cbs;
-    CBS_init(&cbs, reinterpret_cast<const uint8_t*>(test.der), test.der_len);
-    if (BN_parse_asn1_unsigned(&cbs, bn.get())) {
-      fprintf(stderr, "Parsed invalid input.\n");
-      return false;
-    }
-    ERR_clear_error();
-
-    // All tests in kASN1InvalidTests are also rejected by
-    // |BN_parse_asn1_unsigned_buggy|.
-    CBS_init(&cbs, reinterpret_cast<const uint8_t*>(test.der), test.der_len);
-    if (BN_parse_asn1_unsigned_buggy(&cbs, bn.get())) {
-      fprintf(stderr, "Parsed invalid input.\n");
-      return false;
-    }
-    ERR_clear_error();
-  }
-
-  for (const ASN1Test &test : kASN1BuggyTests) {
-    // These broken encodings are rejected by |BN_parse_asn1_unsigned|.
-    ScopedBIGNUM bn(BN_new());
-    if (!bn) {
-      return false;
-    }
-
-    CBS cbs;
-    CBS_init(&cbs, reinterpret_cast<const uint8_t*>(test.der), test.der_len);
-    if (BN_parse_asn1_unsigned(&cbs, bn.get())) {
-      fprintf(stderr, "Parsed invalid input.\n");
-      return false;
-    }
-    ERR_clear_error();
-
-    // However |BN_parse_asn1_unsigned_buggy| accepts them.
-    ScopedBIGNUM bn2 = ASCIIToBIGNUM(test.value_ascii);
-    if (!bn2) {
-      return false;
-    }
-
-    CBS_init(&cbs, reinterpret_cast<const uint8_t*>(test.der), test.der_len);
-    if (!BN_parse_asn1_unsigned_buggy(&cbs, bn.get()) || CBS_len(&cbs) != 0) {
-      fprintf(stderr, "Parsing (invalid) ASN.1 INTEGER failed.\n");
-      return false;
-    }
-
-    if (BN_cmp(bn.get(), bn2.get()) != 0) {
-      fprintf(stderr, "\"Bad\" parse.\n");
-      return false;
-    }
-  }
-
-  // Serializing negative numbers is not supported.
-  ScopedBIGNUM bn = ASCIIToBIGNUM("-1");
-  if (!bn) {
-    return false;
-  }
-  CBB cbb;
-  CBB_zero(&cbb);
-  if (!CBB_init(&cbb, 0) ||
-      BN_marshal_asn1(&cbb, bn.get())) {
-    fprintf(stderr, "Serialized negative number.\n");
-    CBB_cleanup(&cbb);
-    return false;
-  }
-  ERR_clear_error();
-  CBB_cleanup(&cbb);
-
-  return true;
-}
-
 static bool TestNegativeZero(BN_CTX *ctx) {
->>>>>>> 8b66feff
   ScopedBIGNUM a(BN_new());
   ScopedBIGNUM b(BN_new());
   ScopedBIGNUM c(BN_new());
