--- conflicted
+++ resolved
@@ -107,25 +107,10 @@
 
 static const int num2 = 5;   // number of tests for slow functions
 
-<<<<<<< HEAD
 static bool test_exp(RAND *rng, BN_CTX *ctx);
-static bool test_mod_exp_mont5(RAND *rng, BN_CTX *ctx);
 static bool TestBN2BinPadded(RAND *rng);
 static bool TestHex2BN();
 static bool TestRand(RAND *rng);
-=======
-static int rand_neg();
-
-static bool test_exp(FILE *fp, BN_CTX *ctx);
-static bool test_mod_sqrt(FILE *fp, BN_CTX *ctx);
-static bool TestBN2BinPadded(BN_CTX *ctx);
-static bool TestDec2BN(BN_CTX *ctx);
-static bool TestHex2BN(BN_CTX *ctx);
-static bool TestASC2BN(BN_CTX *ctx);
-static bool TestMPI();
-static bool TestRand();
-static bool TestASN1();
->>>>>>> ad6d33c7
 static bool TestNegativeZero(BN_CTX *ctx);
 static bool TestBadModulus(BN_CTX *ctx);
 static bool TestExpModZero(RAND *rng);
@@ -138,40 +123,11 @@
     return 1;
   }
 
-<<<<<<< HEAD
-
-  if (!test_mod_exp_mont5(rng, ctx.get()) ||
-      !test_exp(rng, ctx.get()) ||
+
+  if (!test_exp(rng, ctx.get()) ||
       !TestBN2BinPadded(rng) ||
       !TestHex2BN() ||
       !TestRand(rng) ||
-=======
-  puts_fp(bc_file.get(), "/* This script, when run through the UNIX bc utility, "
-                         "should produce a sequence of zeros. */\n");
-  puts_fp(bc_file.get(), "/* tr a-f A-F < bn_test.out | sed s/BAsE/base/ | bc "
-                         "| grep -v 0 */\n");
-  puts_fp(bc_file.get(), "obase=16\nibase=16\n");
-
-  message(bc_file.get(), "BN_exp");
-  if (!test_exp(bc_file.get(), ctx.get())) {
-    return 1;
-  }
-  flush_fp(bc_file.get());
-
-  message(bc_file.get(), "BN_mod_sqrt");
-  if (!test_mod_sqrt(bc_file.get(), ctx.get())) {
-    return 1;
-  }
-  flush_fp(bc_file.get());
-
-  if (!TestBN2BinPadded(ctx.get()) ||
-      !TestDec2BN(ctx.get()) ||
-      !TestHex2BN(ctx.get()) ||
-      !TestASC2BN(ctx.get()) ||
-      !TestMPI() ||
-      !TestRand() ||
-      !TestASN1() ||
->>>>>>> ad6d33c7
       !TestNegativeZero(ctx.get()) ||
       !TestBadModulus(ctx.get()) ||
       !TestExpModZero(rng)) {
@@ -546,10 +502,11 @@
       return false;
     }
 
-    // |BN_mod_exp_mont| requires the input to already be reduced mod |m|.
-    // |BN_mod_exp_mont_consttime| doesn't have the same requirement simply
-    // because we haven't gotten around to it yet.
-    int expected_ok = BN_cmp(a.get(), m.get()) < 0;
+    // |BN_mod_exp_mont| requires the input to already be reduced mod |m|
+    // unless |e| is zero (purely due to the ordering of how these special
+    // cases are handled). // |BN_mod_exp_mont_consttime| doesn't have the same
+    // requirement simply because we haven't gotten around to it yet.
+    int expected_ok = BN_cmp(a.get(), m.get()) < 0 || BN_is_zero(e.get());
 
     // First test with a NULL |BN_MONT_CTX|.
     int ok = BN_mod_exp_mont(ret.get(), a.get(), e.get(), m.get(), ctx, NULL);
@@ -613,85 +570,7 @@
   return false;
 }
 
-<<<<<<< HEAD
-// Test constant-time modular exponentiation with 1024-bit inputs,
-// which on x86_64 cause a different code branch to be taken.
-static bool test_mod_exp_mont5(RAND *rng, BN_CTX *ctx) {
-  ScopedBIGNUM a(BN_new());
-  ScopedBIGNUM p(BN_new());
-  ScopedBIGNUM m(BN_new());
-  ScopedBIGNUM d(BN_new());
-  ScopedBIGNUM e(BN_new());
-  if (!a || !p || !m || !d || !e ||
-      !BN_rand(m.get(), 1024, 0, 1, rng) ||  // must be odd for montgomery
-      !BN_rand_range(a.get(), m.get(), rng)) {
-    return false;
-  }
-  // Zero exponent.
-  BN_zero(p.get());
-  if (!BN_mod_exp_mont_consttime(d.get(), a.get(), p.get(), m.get(), ctx,
-                                 NULL)) {
-    return false;
-  }
-  if (!BN_is_one(d.get())) {
-    fprintf(stderr, "Modular exponentiation test failed!\n");
-    return false;
-  }
-  if (!BN_rand(p.get(), 1024, 0, 0, rng)) {
-    return false;
-  }
-  // Zero input.
-  BN_zero(a.get());
-  if (!BN_mod_exp_mont_consttime(d.get(), a.get(), p.get(), m.get(), ctx,
-                                 NULL)) {
-    return false;
-  }
-  if (!BN_is_zero(d.get())) {
-    fprintf(stderr, "Modular exponentiation test failed!\n");
-    return false;
-  }
-  // Craft an input whose Montgomery representation is 1, i.e., shorter than the
-  // modulus m, in order to test the const time precomputation
-  // scattering/gathering.
-  ScopedBN_MONT_CTX mont(BN_MONT_CTX_new());
-  if (!mont || !BN_one(a.get()) ||
-      !BN_MONT_CTX_set(mont.get(), m.get(), ctx) ||
-      !BN_from_montgomery(e.get(), a.get(), mont.get(), ctx) ||
-      !BN_mod_exp_mont_consttime(d.get(), e.get(), p.get(), m.get(), ctx,
-                                 nullptr) ||
-      !BN_mod_exp_mont(a.get(), e.get(), p.get(), m.get(), ctx, nullptr)) {
-    return false;
-  }
-  if (BN_cmp(a.get(), d.get()) != 0) {
-    fprintf(stderr, "Modular exponentiation test failed!\n");
-    return false;
-  }
-  // Finally, some regular test vectors.
-  if (!BN_rand_range(e.get(), m.get(), rng) ||
-      !BN_mod_exp_mont_consttime(d.get(), e.get(), p.get(), m.get(), ctx,
-                                 nullptr) ||
-      !BN_mod_exp_mont(a.get(), e.get(), p.get(), m.get(), ctx, nullptr)) {
-    return false;
-  }
-  if (BN_cmp(a.get(), d.get()) != 0) {
-    fprintf(stderr, "Modular exponentiation test failed!\n");
-    return false;
-  }
-
-  return true;
-}
-
 static bool test_exp(RAND *rng, BN_CTX *ctx) {
-=======
-static int rand_neg() {
-  static unsigned int neg = 0;
-  static const int sign[8] = {0, 0, 0, 1, 1, 0, 1, 1};
-
-  return sign[(neg++) % 8];
-}
-
-static bool test_exp(FILE *fp, BN_CTX *ctx) {
->>>>>>> ad6d33c7
   ScopedBIGNUM a(BN_new());
   ScopedBIGNUM b(BN_new());
   ScopedBIGNUM d(BN_new());
