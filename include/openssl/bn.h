/* Copyright (C) 1995-1997 Eric Young (eay@cryptsoft.com)
 * All rights reserved.
 *
 * This package is an SSL implementation written
 * by Eric Young (eay@cryptsoft.com).
 * The implementation was written so as to conform with Netscapes SSL.
 *
 * This library is free for commercial and non-commercial use as long as
 * the following conditions are aheared to.  The following conditions
 * apply to all code found in this distribution, be it the RC4, RSA,
 * lhash, DES, etc., code; not just the SSL code.  The SSL documentation
 * included with this distribution is covered by the same copyright terms
 * except that the holder is Tim Hudson (tjh@cryptsoft.com).
 *
 * Copyright remains Eric Young's, and as such any Copyright notices in
 * the code are not to be removed.
 * If this package is used in a product, Eric Young should be given attribution
 * as the author of the parts of the library used.
 * This can be in the form of a textual message at program startup or
 * in documentation (online or textual) provided with the package.
 *
 * Redistribution and use in source and binary forms, with or without
 * modification, are permitted provided that the following conditions
 * are met:
 * 1. Redistributions of source code must retain the copyright
 *    notice, this list of conditions and the following disclaimer.
 * 2. Redistributions in binary form must reproduce the above copyright
 *    notice, this list of conditions and the following disclaimer in the
 *    documentation and/or other materials provided with the distribution.
 * 3. All advertising materials mentioning features or use of this software
 *    must display the following acknowledgement:
 *    "This product includes cryptographic software written by
 *     Eric Young (eay@cryptsoft.com)"
 *    The word 'cryptographic' can be left out if the rouines from the library
 *    being used are not cryptographic related :-).
 * 4. If you include any Windows specific code (or a derivative thereof) from
 *    the apps directory (application code) you must include an acknowledgement:
 *    "This product includes software written by Tim Hudson (tjh@cryptsoft.com)"
 *
 * THIS SOFTWARE IS PROVIDED BY ERIC YOUNG ``AS IS'' AND
 * ANY EXPRESS OR IMPLIED WARRANTIES, INCLUDING, BUT NOT LIMITED TO, THE
 * IMPLIED WARRANTIES OF MERCHANTABILITY AND FITNESS FOR A PARTICULAR PURPOSE
 * ARE DISCLAIMED.  IN NO EVENT SHALL THE AUTHOR OR CONTRIBUTORS BE LIABLE
 * FOR ANY DIRECT, INDIRECT, INCIDENTAL, SPECIAL, EXEMPLARY, OR CONSEQUENTIAL
 * DAMAGES (INCLUDING, BUT NOT LIMITED TO, PROCUREMENT OF SUBSTITUTE GOODS
 * OR SERVICES; LOSS OF USE, DATA, OR PROFITS; OR BUSINESS INTERRUPTION)
 * HOWEVER CAUSED AND ON ANY THEORY OF LIABILITY, WHETHER IN CONTRACT, STRICT
 * LIABILITY, OR TORT (INCLUDING NEGLIGENCE OR OTHERWISE) ARISING IN ANY WAY
 * OUT OF THE USE OF THIS SOFTWARE, EVEN IF ADVISED OF THE POSSIBILITY OF
 * SUCH DAMAGE.
 *
 * The licence and distribution terms for any publically available version or
 * derivative of this code cannot be changed.  i.e. this code cannot simply be
 * copied and put under another distribution licence
 * [including the GNU Public Licence.]
 */
/* ====================================================================
 * Copyright (c) 1998-2006 The OpenSSL Project.  All rights reserved.
 *
 * Redistribution and use in source and binary forms, with or without
 * modification, are permitted provided that the following conditions
 * are met:
 *
 * 1. Redistributions of source code must retain the above copyright
 *    notice, this list of conditions and the following disclaimer.
 *
 * 2. Redistributions in binary form must reproduce the above copyright
 *    notice, this list of conditions and the following disclaimer in
 *    the documentation and/or other materials provided with the
 *    distribution.
 *
 * 3. All advertising materials mentioning features or use of this
 *    software must display the following acknowledgment:
 *    "This product includes software developed by the OpenSSL Project
 *    for use in the OpenSSL Toolkit. (http://www.openssl.org/)"
 *
 * 4. The names "OpenSSL Toolkit" and "OpenSSL Project" must not be used to
 *    endorse or promote products derived from this software without
 *    prior written permission. For written permission, please contact
 *    openssl-core@openssl.org.
 *
 * 5. Products derived from this software may not be called "OpenSSL"
 *    nor may "OpenSSL" appear in their names without prior written
 *    permission of the OpenSSL Project.
 *
 * 6. Redistributions of any form whatsoever must retain the following
 *    acknowledgment:
 *    "This product includes software developed by the OpenSSL Project
 *    for use in the OpenSSL Toolkit (http://www.openssl.org/)"
 *
 * THIS SOFTWARE IS PROVIDED BY THE OpenSSL PROJECT ``AS IS'' AND ANY
 * EXPRESSED OR IMPLIED WARRANTIES, INCLUDING, BUT NOT LIMITED TO, THE
 * IMPLIED WARRANTIES OF MERCHANTABILITY AND FITNESS FOR A PARTICULAR
 * PURPOSE ARE DISCLAIMED.  IN NO EVENT SHALL THE OpenSSL PROJECT OR
 * ITS CONTRIBUTORS BE LIABLE FOR ANY DIRECT, INDIRECT, INCIDENTAL,
 * SPECIAL, EXEMPLARY, OR CONSEQUENTIAL DAMAGES (INCLUDING, BUT
 * NOT LIMITED TO, PROCUREMENT OF SUBSTITUTE GOODS OR SERVICES;
 * LOSS OF USE, DATA, OR PROFITS; OR BUSINESS INTERRUPTION)
 * HOWEVER CAUSED AND ON ANY THEORY OF LIABILITY, WHETHER IN CONTRACT,
 * STRICT LIABILITY, OR TORT (INCLUDING NEGLIGENCE OR OTHERWISE)
 * ARISING IN ANY WAY OUT OF THE USE OF THIS SOFTWARE, EVEN IF ADVISED
 * OF THE POSSIBILITY OF SUCH DAMAGE.
 * ====================================================================
 *
 * This product includes cryptographic software written by Eric Young
 * (eay@cryptsoft.com).  This product includes software written by Tim
 * Hudson (tjh@cryptsoft.com).
 *
 */
/* ====================================================================
 * Copyright 2002 Sun Microsystems, Inc. ALL RIGHTS RESERVED.
 *
 * Portions of the attached software ("Contribution") are developed by
 * SUN MICROSYSTEMS, INC., and are contributed to the OpenSSL project.
 *
 * The Contribution is licensed pursuant to the Eric Young open source
 * license provided above.
 *
 * The binary polynomial arithmetic software is originally written by
 * Sheueling Chang Shantz and Douglas Stebila of Sun Microsystems
 * Laboratories. */

#ifndef OPENSSL_HEADER_BN_H
#define OPENSSL_HEADER_BN_H

#include <openssl/base.h>

#include <inttypes.h>  /* for PRIu64 and friends */

#if defined(__cplusplus)
extern "C" {
#endif


/* BN provides support for working with arbitary sized integers. For example,
 * although the largest integer supported by the compiler might be 64 bits, BN
 * will allow you to work with numbers until you run out of memory. */


/* BN_ULONG is the native word size when working with big integers.
 *
 * Note: on some platforms, inttypes.h does not define print format macros in
 * C++ unless |__STDC_FORMAT_MACROS| defined. As this is a public header, bn.h
 * does not define |__STDC_FORMAT_MACROS| itself. C++ source files which use the
 * FMT macros must define it externally. */
#if defined(OPENSSL_64_BIT)
#define BN_ULONG uint64_t
#define BN_BITS2 64
#define BN_DEC_FMT1	"%" PRIu64
#define BN_DEC_FMT2	"%019" PRIu64
#define BN_HEX_FMT1	"%" PRIx64
#elif defined(OPENSSL_32_BIT)
#define BN_ULONG uint32_t
#define BN_BITS2 32
#define BN_DEC_FMT1	"%" PRIu32
#define BN_DEC_FMT2	"%09" PRIu32
#define BN_HEX_FMT1	"%" PRIx32
#else
#error "Must define either OPENSSL_32_BIT or OPENSSL_64_BIT"
#endif


/* Allocation and freeing. */

/* BN_new creates a new, allocated BIGNUM and initialises it. */
OPENSSL_EXPORT BIGNUM *BN_new(void);

/* BN_init initialises a stack allocated |BIGNUM|. */
OPENSSL_EXPORT void BN_init(BIGNUM *bn);

/* BN_free frees the data referenced by |bn| and, if |bn| was originally
 * allocated on the heap, frees |bn| also. */
OPENSSL_EXPORT void BN_free(BIGNUM *bn);

/* BN_copy sets |dest| equal to |src| and returns |dest| or NULL on allocation
 * failure. */
OPENSSL_EXPORT BIGNUM *BN_copy(BIGNUM *dest, const BIGNUM *src);

/* BN_value_one returns a static BIGNUM with value 1. */
OPENSSL_EXPORT const BIGNUM *BN_value_one(void);


/* Basic functions. */

/* BN_num_bits returns the minimum number of bits needed to represent the
 * absolute value of |bn|. */
OPENSSL_EXPORT unsigned BN_num_bits(const BIGNUM *bn);

/* BN_num_bytes returns the minimum number of bytes needed to represent the
 * absolute value of |bn|. */
OPENSSL_EXPORT unsigned BN_num_bytes(const BIGNUM *bn);

/* BN_zero sets |bn| to zero. */
OPENSSL_EXPORT void BN_zero(BIGNUM *bn);

/* BN_one sets |bn| to one. It returns one on success or zero on allocation
 * failure. */
OPENSSL_EXPORT int BN_one(BIGNUM *bn);

/* BN_set_word sets |bn| to |value|. It returns one on success or zero on
 * allocation failure. */
OPENSSL_EXPORT int BN_set_word(BIGNUM *bn, BN_ULONG value);

/* BN_set_negative sets the sign of |bn|. */
OPENSSL_EXPORT void BN_set_negative(BIGNUM *bn, int sign);

/* BN_is_negative returns one if |bn| is negative and zero otherwise. */
OPENSSL_EXPORT int BN_is_negative(const BIGNUM *bn);

/* BN_get_flags returns |bn->flags| & |flags|. */
OPENSSL_EXPORT int BN_get_flags(const BIGNUM *bn, int flags);

/* BN_set_flags sets |flags| on |bn|. */
OPENSSL_EXPORT void BN_set_flags(BIGNUM *bn, int flags);


/* Conversion functions. */

/* BN_bin2bn sets |*ret| to the value of |len| bytes from |in|, interpreted as
 * a big-endian number, and returns |ret|. If |ret| is NULL then a fresh
 * |BIGNUM| is allocated and returned. It returns NULL on allocation
 * failure. */
OPENSSL_EXPORT BIGNUM *BN_bin2bn(const uint8_t *in, size_t len, BIGNUM *ret);

/* BN_bn2bin serialises the absolute value of |in| to |out| as a big-endian
 * integer, which must have |BN_num_bytes| of space available. It returns the
 * number of bytes written. */
OPENSSL_EXPORT size_t BN_bn2bin(const BIGNUM *in, uint8_t *out);

/* BN_bn2bin_padded serialises the absolute value of |in| to |out| as a
 * big-endian integer. The integer is padded with leading zeros up to size
 * |len|. If |len| is smaller than |BN_num_bytes|, the function fails and
 * returns 0. Otherwise, it returns 1. */
OPENSSL_EXPORT int BN_bn2bin_padded(uint8_t *out, size_t len, const BIGNUM *in);


/* Internal functions.
 *
 * These functions are useful for code that is doing low-level manipulations of
 * BIGNUM values. However, be sure that no other function in this file does
 * what you want before turning to these. */

/* bn_correct_top decrements |bn->top| until |bn->d[top-1]| is non-zero or
 * until |top| is zero. */
OPENSSL_EXPORT void bn_correct_top(BIGNUM *bn);

/* bn_wexpand ensures that |bn| has at least |words| works of space without
 * altering its value. It returns one on success or zero on allocation
 * failure. */
OPENSSL_EXPORT BIGNUM *bn_wexpand(BIGNUM *bn, size_t words);


/* BIGNUM pools.
 *
 * Certain BIGNUM operations need to use many temporary variables and
 * allocating and freeing them can be quite slow. Thus such opertions typically
 * take a |BN_CTX| parameter, which contains a pool of |BIGNUMs|. The |ctx|
 * argument to a public function may be NULL, in which case a local |BN_CTX|
 * will be created just for the lifetime of that call.
 *
 * A function must call |BN_CTX_start| first. Then, |BN_CTX_get| may be called
 * repeatedly to obtain temporary |BIGNUM|s. All |BN_CTX_get| calls must be made
 * before calling any other functions that use the |ctx| as an argument.
 *
 * Finally, |BN_CTX_end| must be called before returning from the function.
 * When |BN_CTX_end| is called, the |BIGNUM| pointers obtained from
 * |BN_CTX_get| become invalid. */

/* BN_CTX_new returns a new, empty BN_CTX or NULL on allocation failure. */
OPENSSL_EXPORT BN_CTX *BN_CTX_new(void);

/* BN_CTX_free frees all BIGNUMs contained in |ctx| and then frees |ctx|
 * itself. */
OPENSSL_EXPORT void BN_CTX_free(BN_CTX *ctx);

/* BN_CTX_start "pushes" a new entry onto the |ctx| stack and allows future
 * calls to |BN_CTX_get|. */
OPENSSL_EXPORT void BN_CTX_start(BN_CTX *ctx);

/* BN_CTX_get returns a new |BIGNUM|, or NULL on allocation failure. Once
 * |BN_CTX_get| has returned NULL, all future calls will also return NULL until
 * |BN_CTX_end| is called. */
OPENSSL_EXPORT BIGNUM *BN_CTX_get(BN_CTX *ctx);

/* BN_CTX_end invalidates all |BIGNUM|s returned from |BN_CTX_get| since the
 * matching |BN_CTX_start| call. */
OPENSSL_EXPORT void BN_CTX_end(BN_CTX *ctx);


/* Simple arithmetic */

/* BN_add sets |r| = |a| + |b|, where |r| may be the same pointer as either |a|
 * or |b|. It returns one on success and zero on allocation failure. */
OPENSSL_EXPORT int BN_add(BIGNUM *r, const BIGNUM *a, const BIGNUM *b);

/* BN_uadd sets |r| = |a| + |b|, where |a| and |b| are non-negative and |r| may
 * be the same pointer as either |a| or |b|. It returns one on success and zero
 * on allocation failure. */
OPENSSL_EXPORT int BN_uadd(BIGNUM *r, const BIGNUM *a, const BIGNUM *b);

<<<<<<< HEAD
/* BN_sub sets |r| = |a| - |b|. It returns one on success and zero on
 * allocation failure. */
=======
/* BN_add_word adds |w| to |a|. It returns one on success and zero otherwise. */
OPENSSL_EXPORT int BN_add_word(BIGNUM *a, BN_ULONG w);

/* BN_sub sets |r| = |a| - |b|, where |r| may be the same pointer as either |a|
 * or |b|. It returns one on success and zero on allocation failure. */
>>>>>>> e4bf8b3e
OPENSSL_EXPORT int BN_sub(BIGNUM *r, const BIGNUM *a, const BIGNUM *b);

/* BN_usub sets |r| = |a| - |b|, where |a| and |b| are non-negative integers,
 * |b| < |a|. It returns one on success and zero on allocation failure. */
OPENSSL_EXPORT int BN_usub(BIGNUM *r, const BIGNUM *a, const BIGNUM *b);

/* BN_usub_unchecked is line |BN_usub| except it doesn't assert that the
 * preconditions are true. */
OPENSSL_EXPORT int BN_usub_unchecked(BIGNUM *r, const BIGNUM *a,
                                     const BIGNUM *b);

/* BN_mul sets |r| = |a| * |b|, where |r| may be the same pointer as |a| or
 * |b|. Returns one on success and zero otherwise. */
OPENSSL_EXPORT int BN_mul(BIGNUM *r, const BIGNUM *a, const BIGNUM *b,
                          BN_CTX *ctx);

/* BN_sqr sets |r| = |a|^2 (i.e. squares), where |r| may be the same pointer as
 * |a|. Returns one on success and zero otherwise. This is more efficient than
 * BN_mul(r, a, a, ctx). */
OPENSSL_EXPORT int BN_sqr(BIGNUM *r, const BIGNUM *a, BN_CTX *ctx);

/* BN_div divides |numerator| by |divisor| and places the result in |quotient|
 * and the remainder in |rem|. Either of |quotient| or |rem| may be NULL, in
 * which case the respective value is not returned. The result is rounded
 * towards zero; thus if |numerator| is negative, the remainder will be zero or
 * negative. It returns one on success or zero on error. */
OPENSSL_EXPORT int BN_div(BIGNUM *quotient, BIGNUM *rem,
                          const BIGNUM *numerator, const BIGNUM *divisor,
                          BN_CTX *ctx);


/* Comparison functions */

/* BN_cmp returns a value less than, equal to or greater than zero if |a| is
 * less than, equal to or greater than |b|, respectively. */
OPENSSL_EXPORT int BN_cmp(const BIGNUM *a, const BIGNUM *b);

/* BN_ucmp returns a value less than, equal to or greater than zero if the
 * absolute value of |a| is less than, equal to or greater than the absolute
 * value of |b|, respectively. */
OPENSSL_EXPORT int BN_ucmp(const BIGNUM *a, const BIGNUM *b);

/* BN_abs_is_word returns one if the absolute value of |bn| equals |w| and zero
 * otherwise. */
OPENSSL_EXPORT int BN_abs_is_word(const BIGNUM *bn, BN_ULONG w);

/* BN_is_zero returns one if |bn| is zero and zero otherwise. */
OPENSSL_EXPORT int BN_is_zero(const BIGNUM *bn);

/* BN_is_one returns one if |bn| equals one and zero otherwise. */
OPENSSL_EXPORT int BN_is_one(const BIGNUM *bn);

/* BN_is_odd returns one if |bn| is odd and zero otherwise. */
OPENSSL_EXPORT int BN_is_odd(const BIGNUM *bn);


/* Bitwise operations. */

/* BN_lshift sets |r| equal to |a| << n. The |a| and |r| arguments may be the
 * same |BIGNUM|. It returns one on success and zero on allocation failure. */
OPENSSL_EXPORT int BN_lshift(BIGNUM *r, const BIGNUM *a, int n);

/* BN_lshift1 sets |r| equal to |a| << 1, where |r| and |a| may be the same
 * pointer. It returns one on success and zero on allocation failure. */
OPENSSL_EXPORT int BN_lshift1(BIGNUM *r, const BIGNUM *a);

/* BN_rshift sets |r| equal to |a| >> n, where |r| and |a| may be the same
 * pointer. It returns one on success and zero on allocation failure. */
OPENSSL_EXPORT int BN_rshift(BIGNUM *r, const BIGNUM *a, int n);

/* BN_rshift1 sets |r| equal to |a| >> 1, where |r| and |a| may be the same
 * pointer. It returns one on success and zero on allocation failure. */
OPENSSL_EXPORT int BN_rshift1(BIGNUM *r, const BIGNUM *a);

/* BN_set_bit sets the |n|th, least-significant bit in |a|. For example, if |a|
 * is 2 then setting bit zero will make it 3. It returns one on success or zero
 * on allocation failure. */
OPENSSL_EXPORT int BN_set_bit(BIGNUM *a, int n);

/* BN_is_bit_set returns the value of the |n|th, least-significant bit in |a|,
 * or zero if the bit doesn't exist. */
OPENSSL_EXPORT int BN_is_bit_set(const BIGNUM *a, int n);


/* Modulo arithmetic. */

/* BN_mod is a helper macro that calls |BN_div| and discards the quotient. */
#define BN_mod(rem, numerator, divisor, ctx) \
  BN_div(NULL, (rem), (numerator), (divisor), (ctx))

/* BN_nnmod is a non-negative modulo function. It acts like |BN_mod|, but 0 <=
 * |rem| < |divisor| is always true. It returns one on success and zero on
 * error. */
OPENSSL_EXPORT int BN_nnmod(BIGNUM *rem, const BIGNUM *numerator,
                            const BIGNUM *divisor, BN_CTX *ctx);

/* BN_mod_add_quick sets |r| = |a| + |b| mod |m|. It requires that |a| and |b|
 * be non-negative and less than |m|. It returns one on success and zero on
 * error. */
OPENSSL_EXPORT int BN_mod_add_quick(BIGNUM *r, const BIGNUM *a, const BIGNUM *b,
                                    const BIGNUM *m);

/* BN_mod_sub_quick acts like |BN_mod_sub| but requires that |a| and |b| be
 * non-negative and less than |m|. */
OPENSSL_EXPORT int BN_mod_sub_quick(BIGNUM *r, const BIGNUM *a, const BIGNUM *b,
                                    const BIGNUM *m);

/* BN_mod_mul sets |r| = |a|*|b| mod |m|. It returns one on success and zero
 * on error. */
OPENSSL_EXPORT int BN_mod_mul(BIGNUM *r, const BIGNUM *a, const BIGNUM *b,
                              const BIGNUM *m, BN_CTX *ctx);

/* BN_mod_lshift_quick acts like |BN_mod_lshift| but requires that |a| be
 * non-negative and less than |m|. */
OPENSSL_EXPORT int BN_mod_lshift_quick(BIGNUM *r, const BIGNUM *a, int n,
                                       const BIGNUM *m);

/* BN_mod_lshift1_quick acts like |BN_mod_lshift1| but requires that |a| be
 * non-negative and less than |m|. */
OPENSSL_EXPORT int BN_mod_lshift1_quick(BIGNUM *r, const BIGNUM *a,
                                        const BIGNUM *m);


/* Random and prime number generation. */

/* BN_rand sets |rnd| to a random number of length |bits|. If |top| is zero, the
 * most-significant bit, if any, will be set. If |top| is one, the two most
 * significant bits, if any, will be set.
 *
 * If |top| is -1 then no extra action will be taken and |BN_num_bits(rnd)| may
 * not equal |bits| if the most significant bits randomly ended up as zeros.
 *
 * If |bottom| is non-zero, the least-significant bit, if any, will be set. The
 * function returns one on success or zero otherwise. */
OPENSSL_EXPORT int BN_rand(BIGNUM *rnd, int bits, int top, int bottom,
                           RAND *rng);

/* BN_rand_range sets |rnd| to a random value [0..range). It returns one on
 * success and zero otherwise. */
OPENSSL_EXPORT int BN_rand_range(BIGNUM *rnd, const BIGNUM *range, RAND *rng);


/* Number theory functions */

/* BN_gcd sets |r| = gcd(|a|, |b|). It returns one on success and zero
 * otherwise. */
OPENSSL_EXPORT int BN_gcd(BIGNUM *r, const BIGNUM *a, const BIGNUM *b,
                          BN_CTX *ctx);

/* BN_mod_inverse sets |out| equal to |a|^-1, mod |n|. If either of |a| or |n|
 * have |BN_FLG_CONSTTIME| set then the operation is performed in constant
 * time. If |out| is NULL, a fresh BIGNUM is allocated. It returns the result
 * or NULL on error. */
OPENSSL_EXPORT BIGNUM *BN_mod_inverse(BIGNUM *out, const BIGNUM *a,
                                      const BIGNUM *n, BN_CTX *ctx);

/* BN_mod_inverse_ex acts like |BN_mod_inverse| except that, when it returns
 * zero, it will set |*out_no_inverse| to one if the failure was caused because
 * |a| has no inverse mod |n|. Otherwise it will set |*out_no_inverse| to
 * zero. */
OPENSSL_EXPORT BIGNUM *BN_mod_inverse_ex(BIGNUM *out, int *out_no_inverse,
                                         const BIGNUM *a, const BIGNUM *n,
                                         BN_CTX *ctx);

/* BN_mod_inverse_no_branch acts like |BN_mod_inverse_ex| except that it aims
 * to have better protection from side channel attacks. */
OPENSSL_EXPORT BIGNUM *BN_mod_inverse_no_branch(BIGNUM *out,
                                                int *out_no_inverse,
                                                const BIGNUM *a,
                                                const BIGNUM *n, BN_CTX *ctx);


/* Montgomery arithmetic. */

/* BN_MONT_CTX contains the precomputed values needed to work in a specific
 * Montgomery domain. */

/* BN_MONT_CTX_new returns a fresh BN_MONT_CTX or NULL on allocation failure. */
OPENSSL_EXPORT BN_MONT_CTX *BN_MONT_CTX_new(void);

/* BN_MONT_CTX_free frees memory associated with |mont|. */
OPENSSL_EXPORT void BN_MONT_CTX_free(BN_MONT_CTX *mont);

/* BN_MONT_CTX_set sets up a Montgomery context given the modulus, |mod|. It
 * returns one on success and zero on error. */
OPENSSL_EXPORT int BN_MONT_CTX_set(BN_MONT_CTX *mont, const BIGNUM *mod,
                                   BN_CTX *ctx);

/* BN_to_montgomery sets |ret| equal to |a| in the Montgomery domain. It
 * returns one on success and zero on error. */
OPENSSL_EXPORT int BN_to_montgomery(BIGNUM *ret, const BIGNUM *a,
                                    const BN_MONT_CTX *mont, BN_CTX *ctx);

/* BN_from_montgomery sets |ret| equal to |a| * R^-1, i.e. translates values
 * out of the Montgomery domain. It returns one on success or zero on error. */
OPENSSL_EXPORT int BN_from_montgomery(BIGNUM *ret, const BIGNUM *a,
                                      const BN_MONT_CTX *mont, BN_CTX *ctx);

/* BN_mod_mul_montgomery set |r| equal to |a| * |b|, in the Montgomery domain.
 * Both |a| and |b| must already be in the Montgomery domain (by
 * |BN_to_montgomery|). It returns one on success or zero on error. */
OPENSSL_EXPORT int BN_mod_mul_montgomery(BIGNUM *r, const BIGNUM *a,
                                         const BIGNUM *b,
                                         const BN_MONT_CTX *mont, BN_CTX *ctx);

/* BN_reduce_montgomery returns |a % n|, where |n| is |mod_mont->N|, in
 * constant-ish time using Montgomery reduction. It must be the case that
 * |0 < a < n**2|. It returns one on success or zero on error. */
int BN_reduce_montgomery(BIGNUM *r, const BIGNUM *a,
                         const BN_MONT_CTX *mod_mont, BN_CTX *ctx);


/* Exponentiation. */

OPENSSL_EXPORT int BN_mod_exp_mont(BIGNUM *r, const BIGNUM *a, const BIGNUM *p,
                                   const BIGNUM *m, BN_CTX *ctx,
                                   const BN_MONT_CTX *mont);

OPENSSL_EXPORT int BN_mod_exp_mont_consttime(BIGNUM *rr, const BIGNUM *a,
                                             const BIGNUM *p, const BIGNUM *m,
                                             BN_CTX *ctx,
                                             const BN_MONT_CTX *mont);


/* Private functions */

struct bignum_st {
  BN_ULONG *d; /* Pointer to an array of 'BN_BITS2' bit chunks in little-endian
                  order. */
  int top;   /* Index of last used element in |d|, plus one. */
  int dmax;  /* Size of |d|, in words. */
  int neg;   /* one if the number is negative */
  int flags; /* bitmask of BN_FLG_* values */
};

struct bn_mont_ctx_st {
  BIGNUM RR; /* used to convert to montgomery form */
  BIGNUM N;  /* The modulus */

  /* Least significant word(s) of the "magic" Montgomery constant. When
   * |BN_MONT_CTX_N0_LIMBS == 1|, n0[1] is probably unused, however it is safer
   * to always use two elements just in case any code from another OpenSSL
   * variant that assumes |n0| has two elements is imported. */
  BN_ULONG n0[2];
};

OPENSSL_EXPORT unsigned BN_num_bits_word(BN_ULONG l);

#define BN_FLG_MALLOCED 0x01
#define BN_FLG_STATIC_DATA 0x02
/* avoid leaking exponent information through timing, BN_mod_exp_mont() will
 * call BN_mod_exp_mont_consttime, BN_div() will call BN_div_no_branch,
 * BN_mod_inverse() will call BN_mod_inverse_no_branch. */
#define BN_FLG_CONSTTIME 0x04


#if defined(__cplusplus)
}  /* extern C */
#endif

#define BN_R_ARG2_LT_ARG3 100
#define BN_R_BAD_RECIPROCAL 101
#define BN_R_BIGNUM_TOO_LONG 102
#define BN_R_BITS_TOO_SMALL 103
#define BN_R_CALLED_WITH_EVEN_MODULUS 104
#define BN_R_DIV_BY_ZERO 105
#define BN_R_EXPAND_ON_STATIC_BIGNUM_DATA 106
#define BN_R_INPUT_NOT_REDUCED 107
#define BN_R_INVALID_RANGE 108
#define BN_R_NEGATIVE_NUMBER 109
#define BN_R_NOT_A_SQUARE 110
#define BN_R_NOT_INITIALIZED 111
#define BN_R_NO_INVERSE 112
#define BN_R_PRIVATE_KEY_TOO_LARGE 113
#define BN_R_P_IS_NOT_PRIME 114
#define BN_R_TOO_MANY_ITERATIONS 115
#define BN_R_TOO_MANY_TEMPORARY_VARIABLES 116
#define BN_R_BAD_ENCODING 117
#define BN_R_ENCODE_ERROR 118

#endif  /* OPENSSL_HEADER_BN_H */<|MERGE_RESOLUTION|>--- conflicted
+++ resolved
@@ -298,16 +298,8 @@
  * on allocation failure. */
 OPENSSL_EXPORT int BN_uadd(BIGNUM *r, const BIGNUM *a, const BIGNUM *b);
 
-<<<<<<< HEAD
-/* BN_sub sets |r| = |a| - |b|. It returns one on success and zero on
- * allocation failure. */
-=======
-/* BN_add_word adds |w| to |a|. It returns one on success and zero otherwise. */
-OPENSSL_EXPORT int BN_add_word(BIGNUM *a, BN_ULONG w);
-
 /* BN_sub sets |r| = |a| - |b|, where |r| may be the same pointer as either |a|
  * or |b|. It returns one on success and zero on allocation failure. */
->>>>>>> e4bf8b3e
 OPENSSL_EXPORT int BN_sub(BIGNUM *r, const BIGNUM *a, const BIGNUM *b);
 
 /* BN_usub sets |r| = |a| - |b|, where |a| and |b| are non-negative integers,
